#===========================================
# MODEL & API 
# (See https://docs.camel-ai.org/key_modules/models.html#)
#===========================================

# OPENAI API (https://platform.openai.com/api-keys)
OPENAI_API_KEY='Your_Key'
# OPENAI_API_BASE_URL=""


# Qwen API (https://help.aliyun.com/zh/model-studio/developer-reference/get-api-key)
# QWEN_API_KEY='Your_Key'
# QWEN_API_BASE_URL=""

# DeepSeek API (https://platform.deepseek.com/api_keys)
# DEEPSEEK_API_KEY='Your_Key'
# DEEPSEEK_API_BASE_URL=""

# GROQ API (https://console.groq.com/)
# GROQ_API_KEY='Your_Key'
# GROQ_API_BASE_URL=""

# Azure OpenAI API
# AZURE_OPENAI_BASE_URL=""
# AZURE_API_VERSION=""
# AZURE_OPENAI_API_KEY=""
# AZURE_DEPLOYMENT_NAME=""

<<<<<<< HEAD
#GOOGLE GEMINI API (https://ai.google.dev/gemini-api/docs/api-key)
# GEMINI_API_KEY ="Your_Key"
=======
#GOOGLE GEMINI API
# GEMINI_API_KEY ="Fill your API key here"
>>>>>>> 5c12d0ca

#===========================================
# Tools & Services API
#===========================================

# Google Search API (https://coda.io/@jon-dallas/google-image-search-pack-example/search-engine-id-and-google-api-key-3)
GOOGLE_API_KEY='Your_Key'
SEARCH_ENGINE_ID='Your_ID'

# Chunkr API (https://chunkr.ai/)
CHUNKR_API_KEY='Your_Key'

# Firecrawl API (https://www.firecrawl.dev/)
FIRECRAWL_API_KEY='Your_Key'
#FIRECRAWL_API_URL="https://api.firecrawl.dev"<|MERGE_RESOLUTION|>--- conflicted
+++ resolved
@@ -26,13 +26,8 @@
 # AZURE_OPENAI_API_KEY=""
 # AZURE_DEPLOYMENT_NAME=""
 
-<<<<<<< HEAD
 #GOOGLE GEMINI API (https://ai.google.dev/gemini-api/docs/api-key)
-# GEMINI_API_KEY ="Your_Key"
-=======
-#GOOGLE GEMINI API
 # GEMINI_API_KEY ="Fill your API key here"
->>>>>>> 5c12d0ca
 
 #===========================================
 # Tools & Services API
